package fr.tvbarthel.lib.blurdialogfragment;

import android.app.Dialog;
import android.content.DialogInterface;
import android.os.Bundle;
import android.support.v4.app.DialogFragment;
import android.view.WindowManager;

/**
 * Encapsulate dialog behavior with blur effect for
 * app using {@link android.support.v4.app.DialogFragment}.
 * <p/>
 * All the screen behind the dialog will be blurred except the action bar.
 */
public class SupportBlurDialogFragment extends DialogFragment {

    /**
     * Bundle key used to start the blur dialog with a given scale factor (float).
     */
    public static final String BUNDLE_KEY_DOWN_SCALE_FACTOR = "bundle_key_down_scale_factor";

    /**
     * Bundle key used to start the blur dialog with a given blur radius (int).
     */
    public static final String BUNDLE_KEY_BLUR_RADIUS = "bundle_key_blur_radius";

    /**
     * Bundle key used to start the blur dialog with a given dimming effect policy.
     */
    public static final String BUNDLE_KEY_DIMMING = "bundle_key_dimming_effect";

    /**
     * Log cat
     */
    private static final String TAG = SupportBlurDialogFragment.class.getSimpleName();

    /**
     * Engine used to blur.
     */
    private BlurDialogEngine mBlurEngine;

    /**
     * Dimming policy.
     */
    private boolean mDimmingEffect;

    /**
     *
     */
    private boolean mDebugEnable;

    /**
     * default constructor as needed
     */
    public SupportBlurDialogFragment() {
        mDebugEnable = false;
    }

    @Override
    public void onCreate(Bundle savedInstanceState) {
        super.onCreate(savedInstanceState);

        mBlurEngine = new BlurDialogEngine(getActivity());
        mBlurEngine.debug(mDebugEnable);

        Bundle args = getArguments();
        if (args != null) {
            if (args.containsKey(BUNDLE_KEY_BLUR_RADIUS)) {
                mBlurEngine.setBlurRadius(args.getInt(BUNDLE_KEY_BLUR_RADIUS));
            }
            if (args.containsKey(BUNDLE_KEY_DOWN_SCALE_FACTOR)) {
                mBlurEngine.setDownScaleFactor(args.getFloat(BUNDLE_KEY_DOWN_SCALE_FACTOR));
            }
            if (args.containsKey(BUNDLE_KEY_DIMMING)) {
                mDimmingEffect = args.getBoolean(BUNDLE_KEY_DIMMING, false);
            }
        }
    }

    @Override
    public void onStart() {
        Dialog dialog = getDialog();
        if (!mDimmingEffect && dialog != null) {
            dialog.getWindow().clearFlags(WindowManager.LayoutParams.FLAG_DIM_BEHIND);
        }
        super.onStart();
    }

    @Override
    public void onResume() {
        super.onResume();
        mBlurEngine.onResume(getRetainInstance());
    }

    @Override
    public void onDismiss(DialogInterface dialog) {
        super.onDismiss(dialog);
        mBlurEngine.onDismiss();
    }

    @Override
    public void onDestroy() {
        super.onDestroy();
        mBlurEngine.onDestroy();
    }

    @Override
    public void onDestroyView() {
        if (getDialog() != null) {
            getDialog().setDismissMessage(null);
        }
        super.onDestroyView();
    }

    /**
     * Enable or disable debug mode.
     *
     * @param debugEnable true if debug mode should be enabled.
     */
    public void debug(boolean debugEnable) {
        mDebugEnable = debugEnable;
    }

    /**
     * Set the down scale factor used by the {@link fr.tvbarthel.lib.blurdialogfragment.BlurDialogEngine}
     *
     * @param factor down scaled factor used to reduce the size of the source image.
     *               Range :  ]0,infinity)
     */
    public void setDownScaleFactor(float factor) {
        if (factor > 0) {
            mBlurEngine.setDownScaleFactor(factor);
        }
    }

    /**
     * Set the blur radius used by the {@link fr.tvbarthel.lib.blurdialogfragment.BlurDialogEngine}
     *
     * @param radius down scaled factor used to reduce the size of the source image.
     *               Range :  [1,infinity)
     */
    public void setBlurRadius(int radius) {
        if (radius > 0) {
            mBlurEngine.setBlurRadius(radius);
        }
    }

    /**
<<<<<<< HEAD
     * Add in and out animations on your dialog according to the res id style.
     * <p/>
     * Use resId = -1 for default animation.
     * <p/>
     * To provide a custom one, simple define a new style in your style.xml :
     * <p/>
     * <code>
     * <style name="BlurDialogFragment.Default.Animation" parent="@android:style/Animation.Activity">
     * <item name="android:windowEnterAnimation">@anim/custom_dialog_in</item>
     * <item name="android:windowExitAnimation">@anim/custom_dialog_out</item>
     * </style>
     * </code>
     *
     * @param dialog dialog on which animations will be applied
     * @param resId  res id of your animation style, or -1 for default one.
     */
    protected void addAnimations(Dialog dialog, int resId) {
        int style = resId;
        if (resId == -1) {
            style = R.style.BlurDialogFragment_Default_Animation;
        }
        dialog.getWindow().getAttributes().windowAnimations = style;
=======
     * Enable or disable the dimming effect.
     * <p/>
     * Disabled by default.
     *
     * @param enable true to enable the dimming effect.
     */
    public void enableDimming(boolean enable) {
        mDimmingEffect = enable;
>>>>>>> 36c07be4
    }
}<|MERGE_RESOLUTION|>--- conflicted
+++ resolved
@@ -146,7 +146,17 @@
     }
 
     /**
-<<<<<<< HEAD
+     * Enable or disable the dimming effect.
+     * <p/>
+     * Disabled by default.
+     *
+     * @param enable true to enable the dimming effect.
+     */
+    public void enableDimming(boolean enable) {
+        mDimmingEffect = enable;
+    }
+
+    /**
      * Add in and out animations on your dialog according to the res id style.
      * <p/>
      * Use resId = -1 for default animation.
@@ -169,15 +179,5 @@
             style = R.style.BlurDialogFragment_Default_Animation;
         }
         dialog.getWindow().getAttributes().windowAnimations = style;
-=======
-     * Enable or disable the dimming effect.
-     * <p/>
-     * Disabled by default.
-     *
-     * @param enable true to enable the dimming effect.
-     */
-    public void enableDimming(boolean enable) {
-        mDimmingEffect = enable;
->>>>>>> 36c07be4
     }
 }